--- conflicted
+++ resolved
@@ -76,34 +76,6 @@
     audio_start();
     midi_start();
     signal_start();
-<<<<<<< HEAD
-    output_start();
-
-    FPSmanager fps_manager;
-    SDL_initFramerate(&fps_manager);
-    SDL_setFramerate(&fps_manager, 100);
-    if(ui_loaded){
-        while(ui_poll())
-        {
-            ui_render();
-            stat_fps = 1000. / SDL_framerateDelay(&fps_manager);
-        }
-    }else{
-        state_load("state_0.ini");
-        while(1){
-            int i = 0;
-            printf("Load configuration [0-%d]: ", config.state.n_states - 1);
-            if(scanf("%d", &i)){
-                if(i < config.state.n_states && i > 0){
-                    char filename[1024];
-                    snprintf(filename, 1023, config.state.path_format, i);
-                    state_load(filename);
-                }
-            }
-        }
-    }
-=======
->>>>>>> 48895589
 
     //state_load("state_0.ini");
 

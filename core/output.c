#include "output.h"
#include <stdlib.h>
#include <stdio.h>
#include <errno.h>

#include "slice.h"
#include "slot.h"
#include "err.h"
<<<<<<< HEAD
#include "serial.h"
=======
#include "crc.h"
#include "lux.h"
#include <SDL/SDL_thread.h>
#include <SDL/SDL_timer.h>
>>>>>>> f435cb26

int output_running;

color_t** output_buffers = 0;

<<<<<<< HEAD
static pthread_t output_thread;

static pthread_attr_t attr;
=======
static SDL_Thread* output_thread;

static int serial_set_attribs (int, int, int);
static void serial_set_blocking (int, int);

static int ser;
>>>>>>> f435cb26
 
static int output_run(void* args)
{
    while(output_running)
    {
        for(int i=0; i<n_output_strips; i++)
        {
            output_to_buffer(&output_strips[i], output_buffers[i]);
        }
        // TODO: Lux goes here
<<<<<<< HEAD
        write(ser, "\x00\x94\xff\xff\xff\xff\x91\x01\x02\x03\x01\x02\x03\x01\x02\x03\x01\x02\x03\x01\x02\x03\x01\x02\x03\x01\x02\x03\x01\x02\x03\x01\x02\x03\x01\x02\x03\x01\x02\x03\x01\x02\x03\x01\x02\x03\x01\x02\x03\x01\x02\x03\x01\x02\x03\x01\x02\x03\x01\x02\x03\x01\x02\x03\x01\x02\x03\x01\x02\x03\x01\x02\x03\x01\x02\x03\x01\x02\x03\x01\x02\x03\x01\x02\x03\x01\x02\x03\x01\x02\x03\x01\x02\x03\x01\x02\x03\x01\x02\x03\x01\x02\x03\x01\x02\x03\x01\x02\x03\x01\x02\x03\x01\x02\x03\x01\x02\x03\x01\x02\x03\x01\x02\x03\x01\x02\x03\x01\x02\x03\x01\x02\x03\x01\x02\x03\x01\x02\x03\x01\x02\x03\x01\x02\x03\x02\xff_\x83\x00", 150);
        usleep(1000);
=======
        write(ser, "\x00\x00\x00", 3);
        SDL_Delay(1);
>>>>>>> f435cb26
    }
    return 0;
}

void output_start()
{
    output_buffers = malloc(sizeof(color_t*) * n_output_strips);

    if(!output_buffers) FAIL("Could not allocate output buffer array");

    for(int i=0; i<n_output_strips; i++)
    {
        output_buffers[i] = malloc(sizeof(color_t) * output_strips[i].length);
        if(!output_buffers[i]) FAIL("Could not allocate output buffer");
    }

    serial_init();
    output_running = 1;

<<<<<<< HEAD
    pthread_attr_init(&attr);
    pthread_attr_setdetachstate(&attr, PTHREAD_CREATE_JOINABLE);

    if(pthread_create(&output_thread, &attr, &output_run, 0)) FAIL("Could not create output thread");

=======
    ser = open("/dev/ttyUSB1", O_RDWR | O_NOCTTY | O_SYNC);
    if(ser < 0) FAIL("error opening port: %d", ser);

    serial_set_attribs(ser, 3000000, 0);
    serial_set_blocking(ser, 1);

    output_thread = SDL_CreateThread(&output_run, 0);
    if(!output_thread) FAIL("Could not create output thread: %s\n",SDL_GetError());
>>>>>>> f435cb26
}

void output_stop()
{
    output_running = 0;

    SDL_WaitThread(output_thread, 0);

    for(int i=0; i<n_output_strips; i++)
    {
        free(output_buffers[i]);
    }

    free(output_buffers);
}
<|MERGE_RESOLUTION|>--- conflicted
+++ resolved
@@ -6,31 +6,22 @@
 #include "slice.h"
 #include "slot.h"
 #include "err.h"
-<<<<<<< HEAD
 #include "serial.h"
-=======
 #include "crc.h"
 #include "lux.h"
 #include <SDL/SDL_thread.h>
 #include <SDL/SDL_timer.h>
->>>>>>> f435cb26
 
 int output_running;
 
 color_t** output_buffers = 0;
 
-<<<<<<< HEAD
-static pthread_t output_thread;
-
-static pthread_attr_t attr;
-=======
 static SDL_Thread* output_thread;
 
 static int serial_set_attribs (int, int, int);
 static void serial_set_blocking (int, int);
 
 static int ser;
->>>>>>> f435cb26
  
 static int output_run(void* args)
 {
@@ -41,13 +32,8 @@
             output_to_buffer(&output_strips[i], output_buffers[i]);
         }
         // TODO: Lux goes here
-<<<<<<< HEAD
         write(ser, "\x00\x94\xff\xff\xff\xff\x91\x01\x02\x03\x01\x02\x03\x01\x02\x03\x01\x02\x03\x01\x02\x03\x01\x02\x03\x01\x02\x03\x01\x02\x03\x01\x02\x03\x01\x02\x03\x01\x02\x03\x01\x02\x03\x01\x02\x03\x01\x02\x03\x01\x02\x03\x01\x02\x03\x01\x02\x03\x01\x02\x03\x01\x02\x03\x01\x02\x03\x01\x02\x03\x01\x02\x03\x01\x02\x03\x01\x02\x03\x01\x02\x03\x01\x02\x03\x01\x02\x03\x01\x02\x03\x01\x02\x03\x01\x02\x03\x01\x02\x03\x01\x02\x03\x01\x02\x03\x01\x02\x03\x01\x02\x03\x01\x02\x03\x01\x02\x03\x01\x02\x03\x01\x02\x03\x01\x02\x03\x01\x02\x03\x01\x02\x03\x01\x02\x03\x01\x02\x03\x01\x02\x03\x01\x02\x03\x02\xff_\x83\x00", 150);
-        usleep(1000);
-=======
-        write(ser, "\x00\x00\x00", 3);
         SDL_Delay(1);
->>>>>>> f435cb26
     }
     return 0;
 }
@@ -67,22 +53,8 @@
     serial_init();
     output_running = 1;
 
-<<<<<<< HEAD
-    pthread_attr_init(&attr);
-    pthread_attr_setdetachstate(&attr, PTHREAD_CREATE_JOINABLE);
-
-    if(pthread_create(&output_thread, &attr, &output_run, 0)) FAIL("Could not create output thread");
-
-=======
-    ser = open("/dev/ttyUSB1", O_RDWR | O_NOCTTY | O_SYNC);
-    if(ser < 0) FAIL("error opening port: %d", ser);
-
-    serial_set_attribs(ser, 3000000, 0);
-    serial_set_blocking(ser, 1);
-
     output_thread = SDL_CreateThread(&output_run, 0);
     if(!output_thread) FAIL("Could not create output thread: %s\n",SDL_GetError());
->>>>>>> f435cb26
 }
 
 void output_stop()

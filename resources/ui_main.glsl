<<<<<<< HEAD
=======
#version 130

uniform vec2 iResolution;
uniform bool iSelection;
uniform int iSelected;
uniform int iLeftDeckSelector;
uniform int iRightDeckSelector;

>>>>>>> bd787b0a
float RADIUS = 25.;
vec2 PAT_SIZE = vec2(45., 75.);

vec4 fancy_rect(vec2 center, vec2 size, bool selected) {
    vec4 c;
    vec4 color;

    if(selected) {
        float highlight_df = rounded_rect_df(center, size, RADIUS - 10.);
        color = vec4(1., 1., 0., 0.5 * (1. - smoothstep(0., 50., max(highlight_df, 0.))));
    } else {
        float shadow_df = rounded_rect_df(center + vec2(10., -10.), size, RADIUS - 10.);
        color = vec4(0., 0., 0., 0.5 * (1. - smoothstep(0., 20., max(shadow_df, 0.))));
    }

    float df = rounded_rect_df(center, size, RADIUS);
    c = vec4(vec3(0.1) * (center.y + size.y + RADIUS - gl_FragCoord.y) / (2. * (size.y + RADIUS)), clamp(1. - df, 0., 1.));
    color = compositeCR(color, c);
    return color;
}

<<<<<<< HEAD
=======
vec3 dataColor(ivec3 data) {
    return vec3(data) / vec3(255.);
}

vec2 PAT_SIZE = vec2(45., 75.);

float sdCapsule( vec2 p, vec2 a, vec2 b, float r )
{
    vec2 pa = p - a, ba = b - a;
    float h = clamp( dot(pa,ba)/dot(ba,ba), 0.0, 1.0 );
    return length( pa - ba*h ) - r;
}

void glow(vec2 p) {
    vec2 LEN = vec2(300., 0.);
    float FRINGE = 75.;
    gl_FragColor = composite(gl_FragColor, vec4(0., 1., 1., 0.1 * max(0., 1. - sdCapsule(gl_FragCoord.xy, p - LEN, p + LEN, FRINGE) / FRINGE)));
}

>>>>>>> bd787b0a
void main(void) {
    vec2 uv = gl_FragCoord.xy / iResolution;

    if(iSelection) {
        gl_FragColor = vec4(0., 0., 0., 1.);
        for(int i=0; i < 8; i++) {
            ivec3 c;
            c = ivec3(1, i, 0);
            vec2 p = vec2(175. + (i + int(i >= 4)) * 200., 420.);
            gl_FragColor = compositeCR(gl_FragColor, vec4(dataColor(c), rounded_rect_df(p, PAT_SIZE, RADIUS) <= 1.));
            p = vec2(175. + (i + int(i >= 4)) * 200., 180.);
            c.y += 8;
            gl_FragColor = compositeCR(gl_FragColor, vec4(dataColor(c), rounded_rect_df(p, PAT_SIZE, RADIUS) <= 1.));
        }
        gl_FragColor = compositeCR(gl_FragColor, vec4(dataColor(ivec3(3, 0, 0)), rounded_rect_df(vec2(975., 300.), PAT_SIZE, RADIUS) <= 1.));
    } else {
        float g = uv.y * 0.1 + 0.2;
        gl_FragColor = vec4(g, g, g, 1.);

        glow(vec2(475., iLeftDeckSelector == 0 ? 420. : 180.));
        glow(vec2(1475., iRightDeckSelector == 1 ? 420. : 180.));

        for(int i=0; i < 8; i++) {
            vec2 p;
            p = vec2(175. + (i + int(i >= 4)) * 200., 420.);
            gl_FragColor = compositeCR(gl_FragColor, fancy_rect(p, PAT_SIZE, iSelected == i + 1));
            p = vec2(175. + (i + int(i >= 4)) * 200., 180.);
            gl_FragColor = compositeCR(gl_FragColor, fancy_rect(p, PAT_SIZE, iSelected == i + 9));
        }
        gl_FragColor = compositeCR(gl_FragColor, fancy_rect(vec2(975., 300.), PAT_SIZE, iSelected == 17 || iSelected == 18));
        gl_FragColor = compositeCR(gl_FragColor, fancy_rect(vec2(300., 650.), vec2(165., 65.), false));
        gl_FragColor = compositeCR(gl_FragColor, fancy_rect(vec2(700., 650.), vec2(165., 65.), false));
    }
}<|MERGE_RESOLUTION|>--- conflicted
+++ resolved
@@ -1,14 +1,3 @@
-<<<<<<< HEAD
-=======
-#version 130
-
-uniform vec2 iResolution;
-uniform bool iSelection;
-uniform int iSelected;
-uniform int iLeftDeckSelector;
-uniform int iRightDeckSelector;
-
->>>>>>> bd787b0a
 float RADIUS = 25.;
 vec2 PAT_SIZE = vec2(45., 75.);
 
@@ -30,14 +19,6 @@
     return color;
 }
 
-<<<<<<< HEAD
-=======
-vec3 dataColor(ivec3 data) {
-    return vec3(data) / vec3(255.);
-}
-
-vec2 PAT_SIZE = vec2(45., 75.);
-
 float sdCapsule( vec2 p, vec2 a, vec2 b, float r )
 {
     vec2 pa = p - a, ba = b - a;
@@ -48,10 +29,9 @@
 void glow(vec2 p) {
     vec2 LEN = vec2(300., 0.);
     float FRINGE = 75.;
-    gl_FragColor = composite(gl_FragColor, vec4(0., 1., 1., 0.1 * max(0., 1. - sdCapsule(gl_FragCoord.xy, p - LEN, p + LEN, FRINGE) / FRINGE)));
+    gl_FragColor = compositeCR(gl_FragColor, vec4(0., 1., 1., 0.1 * max(0., 1. - sdCapsule(gl_FragCoord.xy, p - LEN, p + LEN, FRINGE) / FRINGE)));
 }
 
->>>>>>> bd787b0a
 void main(void) {
     vec2 uv = gl_FragCoord.xy / iResolution;
 
